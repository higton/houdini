GIT
<<<<<<< HEAD
  remote: https://github.com/commitchange/ruby-qx.git
  revision: 3c7fbb9c844e3ea86c9faea204058aa76e5ea35d
  specs:
    qx (0.1.1)
      activerecord (>= 3.0)
      colorize (~> 0.8)
=======
  remote: https://github.com/commitchange/ruby-param-validation.git
  revision: 4269cdef83eb95eea749f05c22a9b747b8f1f256
  specs:
    param_validation (0.0.2)
      chronic
>>>>>>> 9522d28f

GIT
  remote: https://github.com/commitchange/stripe-ruby-mock.git
  revision: ee4471a8f654672d5596218c2b68a2913ea3f4cc
  branch: 2.4.1
  specs:
    stripe-ruby-mock (2.4.1)
      dante (>= 0.2.0)
      multi_json (~> 1.0)
      stripe (>= 1.31.0, <= 1.58.0)

GIT
  remote: https://github.com/ericschultz/grape_devise.git
  revision: f1cdf2576476f0f9bf0b4f5c3e7cf07295933871
  specs:
    grape_devise (0.1.1)
      devise (>= 2.2.8, < 4)
      grape (> 0.7)
      rails (> 3.2, < 5)

GIT
  remote: https://github.com/ruby-grape/grape-entity.git
  revision: 0e04aa561373b510c2486282979085eaef2ae663
  ref: 0e04aa561373b510c2486282979085eaef2ae663
  specs:
    grape-entity (0.7.1)
      activesupport (>= 3.0.0)
      multi_json (>= 1.3.2)

PATH
<<<<<<< HEAD
  remote: gems/ruby-param-validation
  specs:
    param_validation (0.0.2)
      chronic
=======
  remote: gems/ruby-qx
  specs:
    qx (0.1.1)
      activerecord (>= 3.0)
      colorize (~> 0.8)
>>>>>>> 9522d28f

GEM
  remote: https://rubygems.org/
  specs:
    action_mailer_matchers (1.0.0)
    actionmailer (3.2.22.5)
      actionpack (= 3.2.22.5)
      mail (~> 2.5.4)
    actionpack (3.2.22.5)
      activemodel (= 3.2.22.5)
      activesupport (= 3.2.22.5)
      builder (~> 3.0.0)
      erubis (~> 2.7.0)
      journey (~> 1.0.4)
      rack (~> 1.4.5)
      rack-cache (~> 1.2)
      rack-test (~> 0.6.1)
      sprockets (~> 2.2.1)
    activemodel (3.2.22.5)
      activesupport (= 3.2.22.5)
      builder (~> 3.0.0)
    activerecord (3.2.22.5)
      activemodel (= 3.2.22.5)
      activesupport (= 3.2.22.5)
      arel (~> 3.0.2)
      tzinfo (~> 0.3.29)
    activeresource (3.2.22.5)
      activemodel (= 3.2.22.5)
      activesupport (= 3.2.22.5)
    activesupport (3.2.22.5)
      i18n (~> 0.6, >= 0.6.4)
      multi_json (~> 1.0)
    addressable (2.3.8)
    airbrake (6.2.1)
      airbrake-ruby (~> 2.3, >= 2.3.1)
    airbrake-ruby (2.3.2)
    amq-protocol (2.2.0)
    andand (1.3.3)
    arel (3.0.3)
    aws-sdk (1.66.0)
      aws-sdk-v1 (= 1.66.0)
    aws-sdk-v1 (1.66.0)
      json (~> 1.4)
      nokogiri (>= 1.4.4)
    aws-ses (0.6.0)
      builder
      mail (> 2.2.5)
      mime-types
      xml-simple
    axiom-types (0.1.1)
      descendants_tracker (~> 0.0.4)
      ice_nine (~> 0.11.0)
      thread_safe (~> 0.3, >= 0.3.1)
    bcrypt (3.1.11)
    binding_of_caller (0.7.2)
      debug_inspector (>= 0.0.1)
    bootsnap (1.1.7)
      msgpack (~> 1.0)
    browserify-rails (0.9.3)
      sprockets (~> 2.2)
    builder (3.0.4)
    bunny (2.7.1)
      amq-protocol (>= 2.2.0)
    carrierwave (0.10.0)
      activemodel (>= 3.2.0)
      activesupport (>= 3.2.0)
      json (>= 1.7)
      mime-types (>= 1.16)
    carrierwave-aws (0.5.0)
      aws-sdk (~> 1.58)
      carrierwave (~> 0.7)
    chronic (0.10.2)
    coderay (1.1.2)
    coercible (1.0.0)
      descendants_tracker (~> 0.0.1)
    colorize (0.8.1)
    concurrent-ruby (1.0.5)
    config (1.7.0)
      activesupport (>= 3.0)
      deep_merge (~> 1.2.1)
      dry-validation (>= 0.10.4)
    countries (2.1.2)
      i18n_data (~> 0.8.0)
      money (~> 6.9)
      sixarm_ruby_unaccent (~> 1.1)
      unicode_utils (~> 1.4)
    crack (0.4.2)
      safe_yaml (~> 1.0.0)
    css_parser (1.3.6)
      addressable
    dalli (2.7.6)
    dante (0.2.0)
    database_cleaner (1.6.1)
    debase (0.2.2)
      debase-ruby_core_source (>= 0.10.2)
    debase-ruby_core_source (0.10.3)
    debug_inspector (0.0.2)
    deep_merge (1.2.1)
    delayed_job (4.1.2)
      activesupport (>= 3.0, < 5.1)
    delayed_job_active_record (4.1.1)
      activerecord (>= 3.0, < 5.1)
      delayed_job (>= 3.0, < 5)
    descendants_tracker (0.0.4)
      thread_safe (~> 0.3, >= 0.3.1)
    devise (3.5.10)
      bcrypt (~> 3.0)
      orm_adapter (~> 0.1)
      railties (>= 3.2.6, < 5)
      responders
      thread_safe (~> 0.1)
      warden (~> 1.2.3)
    devise-async (0.9.0)
      devise (~> 3.2)
    diff-lcs (1.2.5)
    docile (1.3.1)
    domain_name (0.5.20160615)
      unf (>= 0.0.5, < 1.0.0)
    dotenv (2.0.1)
    dotenv-rails (2.0.1)
      dotenv (= 2.0.1)
    dry-configurable (0.7.0)
      concurrent-ruby (~> 1.0)
    dry-container (0.6.0)
      concurrent-ruby (~> 1.0)
      dry-configurable (~> 0.1, >= 0.1.3)
    dry-core (0.4.5)
      concurrent-ruby (~> 1.0)
    dry-equalizer (0.2.0)
    dry-logic (0.4.2)
      dry-container (~> 0.2, >= 0.2.6)
      dry-core (~> 0.2)
      dry-equalizer (~> 0.2)
    dry-types (0.12.2)
      concurrent-ruby (~> 1.0)
      dry-configurable (~> 0.1)
      dry-container (~> 0.3)
      dry-core (~> 0.2, >= 0.2.1)
      dry-equalizer (~> 0.2)
      dry-logic (~> 0.4, >= 0.4.2)
      inflecto (~> 0.0.0, >= 0.0.2)
    dry-validation (0.11.1)
      concurrent-ruby (~> 1.0)
      dry-configurable (~> 0.1, >= 0.1.3)
      dry-core (~> 0.2, >= 0.2.1)
      dry-equalizer (~> 0.2)
      dry-logic (~> 0.4, >= 0.4.0)
      dry-types (~> 0.12.0)
    equalizer (0.0.11)
    erubis (2.7.0)
    execjs (2.5.2)
    factory_bot (4.8.2)
      activesupport (>= 3.0.0)
    factory_bot_rails (4.8.2)
      factory_bot (~> 4.8.2)
      railties (>= 3.0.0)
    faraday (0.9.1)
      multipart-post (>= 1.2, < 3)
    faraday_middleware (0.9.1)
      faraday (>= 0.7.4, < 0.10)
    fb-channel-file (0.0.2)
      rails (>= 3.0)
    font_assets (0.1.14)
      rack
    foreman (0.84.0)
      thor (~> 0.19.1)
    fullcontact (0.9.0)
      faraday (~> 0.9.0)
      faraday_middleware (>= 0.9)
      hashie (>= 2.0, < 4.0)
      plissken
    geocoder (1.2.11)
    get_process_mem (0.2.1)
    grape (1.1.0)
      activesupport
      builder
      mustermann-grape (~> 1.0.0)
      rack (>= 1.3.0)
      rack-accept
      virtus (>= 1.0.0)
    grape-swagger (0.28.0)
      grape (>= 0.16.2)
    grape-swagger-entity (0.2.3)
      grape-entity (>= 0.5.0)
      grape-swagger (>= 0.20.4)
    grape_logging (1.8.0)
      grape
      rack
    grape_url_validator (1.0.0)
      grape (>= 0.12.0)
    hamster (3.0.0)
      concurrent-ruby (~> 1.0)
    hashie (3.4.1)
    heroku-deflater (0.5.3)
      rack (>= 1.4.5)
    hike (1.2.3)
    http-cookie (1.0.2)
      domain_name (~> 0.5)
    httparty (0.13.3)
      json (~> 1.8)
      multi_xml (>= 0.5.2)
    i18n (0.9.5)
      concurrent-ruby (~> 1.0)
    i18n-js (3.0.2)
      i18n (~> 0.6, >= 0.6.6)
    i18n_data (0.8.0)
    ice_nine (0.11.2)
    inflecto (0.0.2)
    journey (1.0.4)
    json (1.8.6)
    kdtree (0.3)
    lograge (0.3.6)
      actionpack (>= 3)
      activesupport (>= 3)
      railties (>= 3)
    mail (2.5.5)
      mime-types (~> 1.16)
      treetop (~> 1.4.8)
    mail_view (2.0.4)
      tilt
    memcachier (0.0.2)
    method_source (0.9.0)
    mime-types (1.25.1)
    mini_magick (4.2.1)
    mini_portile2 (2.1.0)
    money (6.10.0)
      i18n (>= 0.6.4, < 1.0)
    msgpack (1.2.0)
    multi_json (1.13.1)
    multi_xml (0.5.5)
    multipart-post (2.0.0)
    mustermann (1.0.3)
    mustermann-grape (1.0.0)
      mustermann (~> 1.0.0)
    nearest_time_zone (0.0.4)
      andand
      kdtree
      require_all
    netrc (0.11.0)
    nokogiri (1.6.8.1)
      mini_portile2 (~> 2.1.0)
    orm_adapter (0.5.0)
    parallel (1.6.1)
    pg (0.18.3)
    plissken (0.2.0)
      symbolize (~> 4.2)
    polyglot (0.3.5)
    postgres-copy (0.6.0)
      activerecord (>= 3.0.0)
      pg
      rails (>= 3.0.0)
      responders
    power_assert (1.1.1)
    pry (0.11.3)
      coderay (~> 1.1.0)
      method_source (~> 0.9.0)
    puma (3.11.2)
    puma_worker_killer (0.1.0)
      get_process_mem (~> 0.2)
      puma (>= 2.7, < 4)
    rabl (0.11.6)
      activesupport (>= 2.3.14)
    rack (1.4.7)
    rack-accept (0.4.5)
      rack (>= 0.4)
    rack-attack (4.2.0)
      rack
    rack-cache (1.7.2)
      rack (>= 0.4)
    rack-ssl (1.3.4)
      rack
    rack-test (0.6.3)
      rack (>= 1.0)
    rack-timeout (0.4.2)
    rails (3.2.22.5)
      actionmailer (= 3.2.22.5)
      actionpack (= 3.2.22.5)
      activerecord (= 3.2.22.5)
      activeresource (= 3.2.22.5)
      activesupport (= 3.2.22.5)
      bundler (~> 1.0)
      railties (= 3.2.22.5)
    rails-i18n (3.0.1)
      i18n (~> 0.5)
      rails (>= 3.0.0, < 4.0.0)
    rails_12factor (0.0.3)
      rails_serve_static_assets
      rails_stdout_logging
    rails_autoscale_agent (0.3.1)
      activesupport (>= 3.2)
    rails_serve_static_assets (0.0.4)
    rails_stdout_logging (0.0.3)
    railties (3.2.22.5)
      actionpack (= 3.2.22.5)
      activesupport (= 3.2.22.5)
      rack-ssl (~> 1.3.2)
      rake (>= 0.8.7)
      rdoc (~> 3.4)
      thor (>= 0.14.6, < 2.0)
    rake (12.3.1)
    rdoc (3.12.2)
      json (~> 1.4)
    require_all (1.3.2)
    responders (1.1.2)
      railties (>= 3.2, < 4.2)
    rest-client (1.8.0)
      http-cookie (>= 1.0.2, < 2.0)
      mime-types (>= 1.16, < 3.0)
      netrc (~> 0.7)
    roadie (3.0.4)
      css_parser (~> 1.3.4)
      nokogiri (~> 1.6.0)
    roadie-rails (1.0.5)
      railties (>= 3.0, < 4.3)
      roadie (~> 3.0)
    rspec (3.5.0)
      rspec-core (~> 3.5.0)
      rspec-expectations (~> 3.5.0)
      rspec-mocks (~> 3.5.0)
    rspec-core (3.5.1)
      rspec-support (~> 3.5.0)
    rspec-expectations (3.5.0)
      diff-lcs (>= 1.2.0, < 2.0)
      rspec-support (~> 3.5.0)
    rspec-mocks (3.5.0)
      diff-lcs (>= 1.2.0, < 2.0)
      rspec-support (~> 3.5.0)
    rspec-rails (3.5.0)
      actionpack (>= 3.0)
      activesupport (>= 3.0)
      railties (>= 3.0)
      rspec-core (~> 3.5.0)
      rspec-expectations (~> 3.5.0)
      rspec-mocks (~> 3.5.0)
      rspec-support (~> 3.5.0)
    rspec-support (3.5.0)
    ruby-debug-ide (0.6.1)
      rake (>= 0.8.1)
    ruby-prof (0.15.9)
    safe_yaml (1.0.4)
    sass (3.2.19)
    sass-rails (3.2.6)
      railties (~> 3.2.0)
      sass (>= 3.1.10)
      tilt (~> 1.3)
    simplecov (0.16.1)
      docile (~> 1.1)
      json (>= 1.8, < 3)
      simplecov-html (~> 0.10.0)
    simplecov-html (0.10.2)
    sixarm_ruby_unaccent (1.2.0)
    sprockets (2.2.3)
      hike (~> 1.2)
      multi_json (~> 1.0)
      rack (~> 1.0)
      tilt (~> 1.1, != 1.3.0)
    stripe (1.49.0)
      rest-client (>= 1.4, < 3.0)
    symbolize (4.5.2)
      activemodel (>= 3.2, < 5)
      activesupport (>= 3.2, < 5)
      i18n
    table_print (1.5.4)
    test-unit (3.2.7)
      power_assert
    thor (0.19.4)
    thread_safe (0.3.6)
    tilt (1.4.1)
    timecop (0.7.3)
    traceroute (0.5.0)
      rails (>= 3.0.0)
    treetop (1.4.15)
      polyglot
      polyglot (>= 0.3.1)
    tzinfo (0.3.54)
    uglifier (2.7.1)
      execjs (>= 0.3.0)
      json (>= 1.8.0)
    unf (0.1.4)
      unf_ext
    unf_ext (0.0.7.2)
    unicode_utils (1.4.0)
    vcr (2.9.3)
    virtus (1.0.5)
      axiom-types (~> 0.1)
      coercible (~> 1.0)
      descendants_tracker (~> 0.0, >= 0.0.3)
      equalizer (~> 0.0, >= 0.0.9)
    warden (1.2.7)
      rack (>= 1.0)
    webmock (1.21.0)
      addressable (>= 2.3.6)
      crack (>= 0.3.2)
    xml-simple (1.1.5)

PLATFORMS
  ruby

DEPENDENCIES
  action_mailer_matchers
  airbrake (~> 6.2.1)
  aws-sdk
  aws-ses
  binding_of_caller
  bootsnap
  browserify-rails
  bunny (>= 2.6.3)
  carrierwave
  carrierwave-aws
  chronic
  colorize
  config (> 1.5)
  countries
  dalli
  database_cleaner
  debase
  delayed_job_active_record
  devise
  devise-async
  dotenv-rails
  dry-validation
  factory_bot
  factory_bot_rails
  fb-channel-file
  font_assets (~> 0.1.14)
  foreman
  fullcontact
  geocoder
  grape (~> 1.1.0)
  grape-entity!
  grape-swagger
  grape-swagger-entity
  grape_devise!
  grape_logging
  grape_url_validator
  hamster
  heroku-deflater
  httparty
  i18n-js
  lograge
  mail_view
  memcachier
  mini_magick
  nearest_time_zone
  parallel
  param_validation!
  pg
  postgres-copy
  pry
  puma
  puma_worker_killer
  qx!
  rabl
  rack-attack
  rack-timeout
  rails (= 3.2.22.5)
  rails-i18n (~> 3.0.0)
  rails_12factor
  rails_autoscale_agent
  rake
  roadie-rails
  rspec
  rspec-rails
  ruby-debug-ide
  ruby-prof (= 0.15.9)
  sass (= 3.2.19)
  sass-rails (= 3.2.6)
  simplecov (~> 0.16.1)
  sprockets
  stripe
  stripe-ruby-mock (~> 2.4.1)!
  table_print
  test-unit (~> 3.0)
  timecop
  traceroute
  uglifier
  unf
  vcr
  webmock

RUBY VERSION
   ruby 2.3.7p456

BUNDLED WITH
   1.16.4<|MERGE_RESOLUTION|>--- conflicted
+++ resolved
@@ -1,19 +1,3 @@
-GIT
-<<<<<<< HEAD
-  remote: https://github.com/commitchange/ruby-qx.git
-  revision: 3c7fbb9c844e3ea86c9faea204058aa76e5ea35d
-  specs:
-    qx (0.1.1)
-      activerecord (>= 3.0)
-      colorize (~> 0.8)
-=======
-  remote: https://github.com/commitchange/ruby-param-validation.git
-  revision: 4269cdef83eb95eea749f05c22a9b747b8f1f256
-  specs:
-    param_validation (0.0.2)
-      chronic
->>>>>>> 9522d28f
-
 GIT
   remote: https://github.com/commitchange/stripe-ruby-mock.git
   revision: ee4471a8f654672d5596218c2b68a2913ea3f4cc
@@ -43,18 +27,18 @@
       multi_json (>= 1.3.2)
 
 PATH
-<<<<<<< HEAD
   remote: gems/ruby-param-validation
   specs:
     param_validation (0.0.2)
       chronic
-=======
+
+PATH
   remote: gems/ruby-qx
   specs:
     qx (0.1.1)
       activerecord (>= 3.0)
       colorize (~> 0.8)
->>>>>>> 9522d28f
+
 
 GEM
   remote: https://rubygems.org/
