# License: AGPL-3.0-or-later WITH Web-Template-Output-Additional-Permission-3.0-or-later
class Supporter < ActiveRecord::Base

  attr_accessible \
    :search_vectors,
    :profile_id, :profile,
    :nonprofit_id, :nonprofit,
    :full_contact_info, :full_contact_info_id,
    :import_id, :import,
    :name,
    :first_name,
    :last_name,
    :email,
    :address,
    :city,
    :state_code,
    :country,
    :phone,
    :organization,
    :latitude,
    :locale,
    :longitude,
    :zip_code,
    :total_raised,
    :notes,
    :fields,
    :anonymous,
    :deleted, # bool (flag for soft delete)
    :email_unsubscribe_uuid, #string
    :is_unsubscribed_from_emails #bool

  belongs_to :profile
  belongs_to :nonprofit
  belongs_to :import
  has_many :full_contact_infos
  has_many :payments
  has_many :offsite_payments
  has_many :charges
  has_many :cards, as: :holder
  has_many :direct_debit_details
  has_many :donations
  has_many :supporter_notes, dependent: :destroy
  has_many :supporter_emails
  has_many :activities, dependent: :destroy
  has_many :tickets
  has_many :recurring_donations
  has_many :tag_joins, dependent: :destroy
  has_many :tag_masters, through: :tag_joins
  has_many :custom_field_joins, dependent: :destroy
  has_many :custom_field_masters, through: :custom_field_joins
<<<<<<< HEAD
  has_many :addresses
  has_many :address_tags
=======
  belongs_to :merged_into, class_name: 'Supporter', :foreign_key => 'merged_into'
>>>>>>> e1cef5be

  validates :nonprofit, :presence => true
  scope :not_deleted, -> {where("COALESCE(deleted, FALSE) = FALSE")}

  geocoded_by :full_address
  reverse_geocoded_by :latitude, :longitude do |obj, results|
    geo = results.first
    if geo # absorb zip code automatically
      obj.zip_code = geo.postal_code if obj.zip_code.blank?
      obj.state_code = geo.state_code if obj.state_code.blank?
      obj.city = geo.city if obj.city.blank?
      obj.address = geo.address if obj.address.blank?
      obj.country = geo.country if obj.country.blank?
    end
  end

  def profile_picture size=:normal
    return unless self.profile
    self.profile.get_profile_picture(size)
  end


  def as_json(options = {})
    h = super(options)
    h[:pic_tiny] = self.profile_picture(:tiny)
    h[:pic_normal] = self.profile_picture(:normal)
    h[:url] = self.profile && Rails.application.routes.url_helpers.profile_path(self.profile)
    return h
  end

  def full_address
    Format::Address.full_address(self.address, self.city, self.state_code)
  end

  def default_address
    default_address_tag&.address
  end

  def default_address_tag
    address_tags.where('name = ?', 'default').first
  end

  def default_address_strategy
    self.nonprofit&.default_address_strategy.new(self)
  end

end<|MERGE_RESOLUTION|>--- conflicted
+++ resolved
@@ -48,12 +48,9 @@
   has_many :tag_masters, through: :tag_joins
   has_many :custom_field_joins, dependent: :destroy
   has_many :custom_field_masters, through: :custom_field_joins
-<<<<<<< HEAD
   has_many :addresses
   has_many :address_tags
-=======
   belongs_to :merged_into, class_name: 'Supporter', :foreign_key => 'merged_into'
->>>>>>> e1cef5be
 
   validates :nonprofit, :presence => true
   scope :not_deleted, -> {where("COALESCE(deleted, FALSE) = FALSE")}
