--- conflicted
+++ resolved
@@ -7,7 +7,6 @@
 <% @brand_color = @nonprofit.brand_color ? @nonprofit.brand_color : nil %>
 
 <%= content_for :facebook_tags do %>
-<<<<<<< HEAD
 	<meta property="og:title" content="<%= raw @event.name %>" />
 	<meta property="og:description" content="<%= @event.summary.present? ? raw(@event.summary) : raw(@event.name) %>" />
 	<meta property="og:image" content="<%= @event.main_image.attached? ? @event.main_image_by_size(:normal) : "" %>" />
@@ -17,17 +16,6 @@
 	<meta property="twitter:title" content="<%= raw @event.name %>" />
 	<meta property="twitter:description" content="<%= raw @event.summary %>" />
 	<meta property="twitter:image" content="<%= @event.main_image.attached? ? @event.main_image_by_size(:normal) : "" %>" />
-=======
-	<meta property="og:title" content="<%= @event.name %>" />
-	<meta property="og:description" content="<%= @event.summary.present? ? @event.summary : @event.name %>" />
-	<meta property="og:image" content="<%= @event.main_image_url(:normal) %>" />
-<% end %>
-
-<%= content_for :twitter_tags do %>
-	<meta property="twitter:title" content="<%= @event.name %>" />
-	<meta property="twitter:description" content="<%= @event.summary %>" />
-	<meta property="twitter:image" content="<%= @event.main_image_url(:normal) %>" />
->>>>>>> d01932ed
 <% end %>
 
 <%= content_for :javascripts do %>
