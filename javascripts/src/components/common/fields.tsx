--- conflicted
+++ resolved
@@ -14,9 +14,6 @@
   className?:string
 }
 
-<<<<<<< HEAD
-export const BasicField = observer((props:{field:Field, placeholder?:string, label?:string, className?:string, inputClassNames?:string}) =>{
-=======
 interface FieldProps extends ClassNameable{
   field:Field,
   placeholder?:string,
@@ -29,7 +26,6 @@
 }
 
 export const BasicField = observer((props:BasicFieldProps) =>{
->>>>>>> b6f446c5
     let field = props.field as HoudiniField
     return <LabeledFieldComponent
         inputId={props.field.id} labelText={field.label} inError={field.hasError} error={field.error}
@@ -39,15 +35,11 @@
     </LabeledFieldComponent>
 })
 
-<<<<<<< HEAD
-export const SelectField = observer((props:{field:Field, placeholder?:string, label?:string, className?:string, inputClassNames?:string,  options?:Array<{id:any, name:string}>}) =>{
-=======
 interface SelectFieldProps extends FieldProps {
   options?:Array<{id:any, name:string}>
 }
 
 export const SelectField = observer((props:SelectFieldProps) =>{
->>>>>>> b6f446c5
   let field = props.field as HoudiniField
   return <LabeledFieldComponent
     inputId={props.field.id} labelText={field.label} inError={field.hasError} error={field.error}
@@ -59,15 +51,11 @@
   </LabeledFieldComponent>
 })
 
-<<<<<<< HEAD
-export const TextareaField = observer((props:{field:Field, placeholder?:string, label?:string, className?:string, inputClassNames?:string, rows?:number}) =>{
-=======
 interface TextareaFieldProps extends FieldProps {
     rows?:number
 }
 
 export const TextareaField = observer((props:TextareaFieldProps) =>{
->>>>>>> b6f446c5
   let field = props.field as HoudiniField
   return <LabeledFieldComponent
     inputId={props.field.id} labelText={field.label} inError={field.hasError} error={field.error}
@@ -79,9 +67,6 @@
   </LabeledFieldComponent>
 })
 
-<<<<<<< HEAD
-export const CurrencyField = observer((props:{field:Field,placeholder?:string, label?:string, currencySymbol?:string, className?:string, inputClassNames?:string, mustBeNegative?:boolean, allowNegative?:boolean}) => {
-=======
 interface CurrencyFieldProps extends FieldProps {
   currencySymbol?:string, 
   mustBeNegative?:boolean, 
@@ -90,7 +75,6 @@
 
 
 export const CurrencyField = observer((props:CurrencyFieldProps) => {
->>>>>>> b6f446c5
   let field = props.field as HoudiniField
   let currencySymbol = props.mustBeNegative ? "-$" : "$"
   let allowNegative = props.allowNegative || !props.mustBeNegative
