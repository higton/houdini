# frozen_string_literal: true

# License: AGPL-3.0-or-later WITH Web-Template-Output-Additional-Permission-3.0-or-later
shared_context 'payments for a payout' do
  before(:each) { @expect_marked = { charges: [], disputes: [], refunds: [], payouts_records: [] } }
  let(:all_payments) do
    payment_with_charge_to_output
    partial_refunded_payment
    refunded_payment
    disputed_payment
    late_payment
    paid_out_payment
    paid_out_refund
    paid_out_dispute
    other_np_payment
  end

  # net amount: 1600
  let(:payment_with_charge_to_output) do
    p = create_marked_payment
    create_marked_charge(payment: p, amount: 2000, fee: -400, status: 'available')
    return p
  end

  # net amount: 1100
  let(:partial_refunded_payment) do
    p = create_marked_payment
    c = create_marked_charge(payment: p, amount: 2000, fee: -400, status: 'available')

    refund_payment = create_marked_payment(gross_amount: -500, fee_total: 0, net_amount: -500)
    create_marked_refund(charge: c, payment: refund_payment, amount: 500)
    return p
  end

  # net amount: 0
  let(:refunded_payment) do
    p = create_marked_payment
    c = create_marked_charge(payment: p, amount: 2000, status: 'available')
    refund_payment = create_marked_payment(gross_amount: -2000, fee_total: 400, net_amount: -1600)
    create_marked_refund(charge: c, payment: refund_payment, amount: 2000, disbursed: false)
    return p
  end

  # net amount: 0
  let(:disputed_payment) do
    p = create_marked_payment
    c = create_marked_charge(payment: p, amount: 2000, status: 'available')

    p2 = create_marked_payment(gross_amount: -2000, fee_total: 400, net_amount: -1600)
    create_marked_dispute(charge: c, payment: p2, gross_amount: 2000, status: 'lost')
    return p
  end

  # net amount: 1600
  let(:late_payment) do
    is_this_marked = Time.now.beginning_of_day <= date_for_marking.beginning_of_day
    p = create_payment(date: Time.now, marked: is_this_marked)
    c = create_charge(payment: p, amount: 2000, status: 'available', marked: is_this_marked)

    return p
  end

  # net amount: 0
  let(:paid_out_payment) do
    p = create_payment
    c = create_charge(payment: p, amount: 2000, status: 'disbursed')
    return p
  end

  # net amount: 0
  let(:paid_out_refund) do
    p = create_payment
    c = create_charge(payment: p, amount: 2000, status: 'disbursed')
    refunded_payment = create_payment(gross_amount: -2000, fee_total: 400, net_amount: -1600)
    refund = create_refund(payment: refunded_payment, disbursed: true)
    return p
  end

  # net amount: 0
  let(:paid_out_dispute) do
    p = create_payment
    c = create_charge(payment: p, amount: 2000, status: 'disbursed')
    dispute_payment = create_payment(gross_amount: -2000, fee_total: 400, net_amount: -1600)
    dispute = create_dispute(charge: c, payment: dispute_payment, gross_amount: 2000, status: 'lost_and_paid')
    return p
  end

  let(:other_np_payment) do
<<<<<<< HEAD
    p = create_payment(nonprofit: force_create(:nm_justice))
=======
    p = create_payment(nonprofit: force_create(:fv_poverty))
>>>>>>> 5a5a657b
    create_charge(payment: p, amount: 2000, fee: -400, status: 'available')
    return p
  end

  def create_marked_payment(args = {})
    create_payment(args.merge(marked: true))
  end

  def create_payment(args = {})
    expect_payment = args[:marked]
    p = force_create(:payment, { nonprofit: np, date: Time.now - 1.day, gross_amount: 2000, fee_total: -400, net_amount: 1600 }.merge(args.except(:marked)))
    @expect_marked[:payouts_records].push(p) if expect_payment
    p
  end

  def create_marked_refund(args = {})
    create_refund(args.merge(marked: true))
  end

  def create_refund(args = {})
    expect_refund = args[:marked]
    r = force_create(:refund, args.except(:marked))
    @expect_marked[:refunds].push(r) if expect_refund
    r
  end

  def create_marked_charge(args = {})
    create_charge(args.merge(marked: true))
  end

  def create_charge(args = {})
    expect_charge = args[:marked]
    c = force_create(:charge, args.except(:marked))
    @expect_marked[:charges].push(c) if expect_charge
    c
  end

  def create_marked_dispute(args = {})
    create_dispute(args.merge(marked: true))
  end

  def create_dispute(args = {})
    expect_dispute = args[:marked]
    d = force_create(:dispute, args.except(:marked))
    @expect_marked[:disputes].push(d) if expect_dispute
    d
  end

  # provide let(date_for_marking)
end<|MERGE_RESOLUTION|>--- conflicted
+++ resolved
@@ -86,11 +86,7 @@
   end
 
   let(:other_np_payment) do
-<<<<<<< HEAD
-    p = create_payment(nonprofit: force_create(:nm_justice))
-=======
     p = create_payment(nonprofit: force_create(:fv_poverty))
->>>>>>> 5a5a657b
     create_charge(payment: p, amount: 2000, fee: -400, status: 'available')
     return p
   end
