--- conflicted
+++ resolved
@@ -4,11 +4,7 @@
 FactoryBot.define do
   factory :supporter do
     name { 'Fake Supporter Name' }
-<<<<<<< HEAD
-    association :nonprofit, factory: :nm_justice
-=======
     nonprofit_id { 55352 }
->>>>>>> 5a5a657b
     trait :has_a_card do
       after(:create) do |supporter|
         create(:active_card_1, holder: supporter)
