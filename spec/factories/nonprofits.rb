# frozen_string_literal: true

# License: AGPL-3.0-or-later WITH Web-Template-Output-Additional-Permission-3.0-or-later
FactoryBot.define do
  factory :nm_justice, class: Nonprofit do
<<<<<<< HEAD
=======
    id { 55352 }
>>>>>>> 5a5a657b
    name { 'New Mexico Justice' }
    city { 'Albuquerque' }
    state_code { 'NM' }
    zip_code { 55_555 }
    email { 'nmj@gmail.com' }
    slug { 'new_mexican_equality' }
    state_code_slug { 'nm'}
    city_slug { 'albuquerque'}
<<<<<<< HEAD

    # factory :nonprofit_with_cards do
    #   after(:create) do |nonprofit, _evaluator|
    #     create(:active_card_1, holder: nonprofit)
    #     create(:active_card_2, holder: nonprofit)
    #     create(:inactive_card, holder: nonprofit)
    #   end
    # end

    # after(:create) do |nonprofit, _evaluator|
    #   create(:supporter, nonprofit: nonprofit)
    # end
=======
  end

  factory :fv_poverty, class: Nonprofit do
    id { 22352 }
    name { 'Ending Poverty in the Fox Valley Inc.' }
    city { 'Appleton' }
    state_code { 'WI' }
    zip_code { 54915 }
    email { 'contact@endpovertyinthefoxvalleyinc.org' }
    website {'https://endpovertyinthefoxvalleyinc.org'}
    slug { 'end_poverty_in_the_fox_valley_inc' }
    state_code_slug { 'wi'}
    city_slug { 'appleton'}
>>>>>>> 5a5a657b
  end

  factory :fv_poverty, class: Nonprofit do
    name { 'Ending Poverty in the Fox Valley Inc.' }
    city { 'Appleton' }
    state_code { 'WI' }
    zip_code { 54915 }
    email { 'contact@endpovertyinthefoxvalleyinc.org' }
    website {'https://endpovertyinthefoxvalleyinc.org'}
    slug { 'end_poverty_in_the_fox_valley_inc' }
    state_code_slug { 'wi'}
    city_slug { 'appleton'}
  end

end<|MERGE_RESOLUTION|>--- conflicted
+++ resolved
@@ -3,10 +3,7 @@
 # License: AGPL-3.0-or-later WITH Web-Template-Output-Additional-Permission-3.0-or-later
 FactoryBot.define do
   factory :nm_justice, class: Nonprofit do
-<<<<<<< HEAD
-=======
     id { 55352 }
->>>>>>> 5a5a657b
     name { 'New Mexico Justice' }
     city { 'Albuquerque' }
     state_code { 'NM' }
@@ -15,20 +12,6 @@
     slug { 'new_mexican_equality' }
     state_code_slug { 'nm'}
     city_slug { 'albuquerque'}
-<<<<<<< HEAD
-
-    # factory :nonprofit_with_cards do
-    #   after(:create) do |nonprofit, _evaluator|
-    #     create(:active_card_1, holder: nonprofit)
-    #     create(:active_card_2, holder: nonprofit)
-    #     create(:inactive_card, holder: nonprofit)
-    #   end
-    # end
-
-    # after(:create) do |nonprofit, _evaluator|
-    #   create(:supporter, nonprofit: nonprofit)
-    # end
-=======
   end
 
   factory :fv_poverty, class: Nonprofit do
@@ -42,19 +25,5 @@
     slug { 'end_poverty_in_the_fox_valley_inc' }
     state_code_slug { 'wi'}
     city_slug { 'appleton'}
->>>>>>> 5a5a657b
   end
-
-  factory :fv_poverty, class: Nonprofit do
-    name { 'Ending Poverty in the Fox Valley Inc.' }
-    city { 'Appleton' }
-    state_code { 'WI' }
-    zip_code { 54915 }
-    email { 'contact@endpovertyinthefoxvalleyinc.org' }
-    website {'https://endpovertyinthefoxvalleyinc.org'}
-    slug { 'end_poverty_in_the_fox_valley_inc' }
-    state_code_slug { 'wi'}
-    city_slug { 'appleton'}
-  end
-
 end