# License: AGPL-3.0-or-later WITH Web-Template-Output-Additional-Permission-3.0-or-later
require 'rails_helper'

describe QuerySupporters do

  let(:gift_level_one_time) { 1111 }
  let(:gift_level_recurring) { 5585 }
  let(:gift_level_changed_recurring) {5512 }
  let(:campaign_gift_option_name) { "theowthoinv" }

  
  let(:np) { force_create(:nonprofit)}
  let(:supporter1) { force_create(:supporter, nonprofit: np)}
  let(:supporter2) { force_create(:supporter, nonprofit: np)}
  let(:campaign) { force_create(:campaign, nonprofit: np, slug: "slug stuff")}
  let(:campaign_gift_option) { force_create(:campaign_gift_option, campaign: campaign, name: campaign_gift_option_name, amount_one_time: gift_level_one_time, amount_recurring: gift_level_recurring)}
  let(:campaign_gift1) { force_create(:campaign_gift, campaign_gift_option: campaign_gift_option, donation: donation1)}
  let(:donation1) { force_create(:donation, amount: gift_level_one_time, campaign: campaign, supporter:supporter1)}

  let(:payment1) {force_create(:payment, gross_amount: gift_level_one_time, donation: donation1)}

  let(:donation2)  {force_create(:donation, amount: gift_level_changed_recurring, campaign: campaign, supporter:supporter2)}
  let(:payment2) {force_create(:payment, gross_amount: gift_level_recurring, donation: donation2)}
  let(:payment3) {force_create(:payment, gross_amount: gift_level_changed_recurring, donation: donation2)}
  let(:campaign_gift2) { force_create(:campaign_gift, campaign_gift_option: campaign_gift_option, donation: donation2)}
<<<<<<< HEAD
  let(:recurring) {force_create(:recurring_donation, donation: donation2, amount: GIFT_LEVEL_CHANGED_RECURRING)}
=======
  let(:recurring) {force_create(:recurring_donation, donation: donation2, amount: gift_level_changed_recurring)}

>>>>>>> 0ed75d9e
  let(:note_content_1) do
    "CONTENT1"
  end

  let(:note_content_2) do
    "CONTENT2"
  end

  let(:note_content_3) do
    "CONTENT3"
  end

  let(:supporter_note_for_s1) do
    force_create(:supporter_note, supporter: supporter1, created_at: DateTime.new(2018,1,5), content: note_content_1)
  end

  let(:supporter_note_1_for_s2) do
    force_create(:supporter_note, supporter: supporter2, created_at: DateTime.new(2018,2,5), content: note_content_2)
  end

  let(:supporter_note_2_for_s2) do
    force_create(:supporter_note, supporter: supporter2, created_at: DateTime.new(2020,4, 5),  content: note_content_3)
  end

  let(:init_all) {
    np
    supporter1
    supporter2
    campaign_gift1
    campaign_gift2
    recurring
    payment1
    payment2
    payment3
  }

  let(:campaign_list) {

    QuerySupporters.campaign_list(np.id, campaign.id, {page: 0})
  }

  before(:each) {
    init_all
  }
  describe '.campaign_list' do
    it 'counts gift donations properly' do
      glm = campaign_list

      data = glm[:data]

      expect(data.map{|i| i['total_raised']}).to match_array([GIFT_LEVEL_ONE_TIME, GIFT_LEVEL_RECURRING])

    end
  end

  describe '.full_filter_expr' do

    let(:nonprofit) { force_create(:nonprofit)}
    let(:supporter1) { force_create(:supporter, nonprofit:nonprofit) }
    let(:supporter2) { force_create(:supporter, nonprofit:nonprofit) }

    describe 'search for by address' do
      let(:supporter_address) {force_create(:crm_address, supporter:supporter1, address: "515325 something st.", city:"Appleton", state_code: "WI", country: nil)}
      let(:supporter_address_2) {force_create(:crm_address, supporter:supporter1,  address: "515325 something st.", city:"Appleton", state_code: "il", country: "USA", zip_code: "5215890-RD")}
      let(:other_supporter_address) {force_create(:crm_address, supporter:supporter2, address: nil, city: "Chicago", state_code: "AZ", country: "Ireland")}

      let(:supporter_search_result) {
        supporter_address
        supporter_address_2
        other_supporter_address
        
        QuerySupporters.full_filter_expr(nonprofit.id,{location: 'Appl'}).select("supporters.id")
        .execute
      }

      it 'should have one supporter' do
        expect(supporter_search_result.count).to eq 1
      end

      it 'should have the correct supporter as output' do
        expect(supporter_search_result[0]['id']).to eq supporter1.id
      end
      
    end
  end

  describe '.get_supporter_by_default_address' do
    around(:each) do |example|
      Timecop.freeze(2020, 5, 4) do
          example.run
      end
    end
    let(:nonprofit) { force_create(:nonprofit)}
    let(:supporter1) { force_create(:supporter, nonprofit:nonprofit) }
    let(:supporter2) { force_create(:supporter, nonprofit:nonprofit) }

    let(:supporter_address) {force_create(:crm_address, supporter:supporter1,  address: "515325 something st.", city:"Appleton", state_code: "WI", country: nil)}
    let(:supporter_address_2) {force_create(:crm_address, supporter:supporter1,  address: "515325 something st.", city:"Appleton", state_code: "il", country: "USA", zip_code: "5215890-RD")}
    let(:other_supporter_address) {force_create(:crm_address, supporter:supporter2, address: nil, city: "Chicago", state_code: "AZ", country: "Ireland")}

    let(:address_tag1)  do
      force_create(:address_tag, 
        supporter:supporter1, 
        crm_address: supporter_address_2,
        name: 'default'
        )
    end
    
    let(:address_tag2)  do
      force_create(:address_tag, 
        supporter:supporter2, 
        crm_address: other_supporter_address,
        name: 'default'
        )
    end

    let(:supporters_with_default_address) do
      QuerySupporters.supporters_with_default_address(np_id: nonprofit.id).execute
    end

    let(:supporter1_attribs)  do
      supporter1.attributes.slice(
        'id', 
        'name',
        'email',
        'organization',
        'phone',
        'created_at',
        'imported_at',
        'anonymous',
        'is_unsubscribed_from_emails',
        'nonprofit_id'
         )
    end

    let(:supporter2_attribs) do
      supporter2.attributes.slice(
        'id', 
        'name',
        'email',
        'organization',
        'phone',
        'created_at',
        'imported_at',
        'anonymous',
        'is_unsubscribed_from_emails',
        'nonprofit_id'
         )
    end

    before(:each) do
      supporter1
      supporter2
      supporter_address
      supporter_address_2
      other_supporter_address

      address_tag1
      address_tag2

     
    end

    it 'should have two items' do
      expect(supporters_with_default_address.count).to eq 2
    end

    it 'should have correct address for supporter1' do
       attribs = supporter1_attribs.merge({
         'address': supporter_address_2.address,
         'city': supporter_address_2.city,
         'state_code': supporter_address_2.state_code,
         'zip_code': supporter_address_2.zip_code,
         'country': supporter_address_2.country
       })

       result = supporters_with_default_address.select{|i| i['id'] == supporter1.id}.first

       expect(h(result)).to eq h(attribs)
    end

    it 'should have correct address for supporter2' do
      
      attribs = supporter2_attribs.merge({
        'address': other_supporter_address.address,
        'city': other_supporter_address.city,
        'state_code': other_supporter_address.state_code,
        'zip_code': other_supporter_address.zip_code,
        'country': other_supporter_address.country
      })

      result = supporters_with_default_address.select{|i| i['id'] == supporter2.id}.first

      expect(h(result)).to eq h(attribs)
   end

  end

  describe '.for_info_card' do
    let(:nonprofit) { force_create(:nonprofit)}
    let(:supporter1) { force_create(:supporter, nonprofit:nonprofit) }
    let(:supporter2) { force_create(:supporter, nonprofit:nonprofit) }
    let(:supporter3) { force_create(:supporter, nonprofit:nonprofit)}

    let(:supporter_address) {force_create(:crm_address, supporter:supporter1,  address: "515325 something st.", city:"Appleton", state_code: "WI", country: nil)}
    let(:supporter_address_2) {force_create(:crm_address, supporter:supporter1,  address: "515325 something st.", city:"Appleton", state_code: "il", country: "USA", zip_code: "5215890-RD")}
    let(:other_supporter_address) {force_create(:crm_address, supporter:supporter2, address: nil, city: "Chicago", state_code: "AZ", country: "Ireland")}


    let(:address_tag1)  do
      force_create(:address_tag, 
        supporter:supporter1, 
        crm_address: supporter_address_2,
        name: 'default'
        )
    end
    
    let(:address_tag2)  do
      force_create(:address_tag, 
        supporter:supporter2, 
        crm_address: other_supporter_address,
        name: 'default'
        )
    end
    
    let(:payments) do 
      force_create(:payment, gross_amount: 111, supporter: supporter1)
      force_create(:payment, gross_amount: 111, supporter: supporter2)
      force_create(:payment, gross_amount: 111, supporter: supporter1)
    end

    let(:info_card) do 
      supporter_address
      supporter_address_2
      other_supporter_address
      address_tag1
      address_tag2
      payments
      QuerySupporters.for_info_card(supporter1.id)
    end

    let(:info_card_for_3) do
      info_card
      QuerySupporters.for_info_card(supporter3.id)
    end

    it 'should have a raised of 222' do
      expect(info_card['raised']).to eq 222
    end

    it 'should have an address of 515325 something st.' do
      expect(info_card['address']).to eq '515325 something st.'
    end

    it 'should have an state_code of il' do
      expect(info_card['state_code']).to eq 'il'
    end

    it 'should have a country USA' do
      expect(info_card['country']).to eq 'USA'
    end

    it 'should have a zip_code of 5215890-RD' do
      expect(info_card['zip_code']).to eq '5215890-RD'
    end

    it 'should have an id for the supporter without addresses' do
      expect(info_card_for_3['id']).to eq supporter3.id
    end

  end


  describe '.for_crm_profile' do
    let(:nonprofit) { force_create(:nonprofit)}
    let(:supporter1) { force_create(:supporter, nonprofit:nonprofit) }
    let(:supporter2) { force_create(:supporter, nonprofit:nonprofit) }
    #no default address
    let(:supporter3) { force_create(:supporter, nonprofit:nonprofit) }

<<<<<<< HEAD
=======
    expect(data.map{|i| i['total_raised']}).to match_array([gift_level_one_time, gift_level_recurring])
>>>>>>> 0ed75d9e

    let(:supporter_address) {force_create(:crm_address, supporter:supporter1,  address: "515325 something st.", city:"Appleton", state_code: "WI", country: nil)}
    let(:supporter_address_2) {force_create(:crm_address, supporter:supporter1,  address: "515325 something st.", city:"Appleton", state_code: "il", country: "USA", zip_code: "5215890-RD")}
    let(:other_supporter_address) {force_create(:crm_address, supporter:supporter2, address: nil, city: "Chicago", state_code: "AZ", country: "Ireland")}


    let(:address_tag1)  do
      force_create(:address_tag, 
        supporter:supporter1, 
        crm_address: supporter_address_2,
        name: 'default'
        )
    end
    
    let(:address_tag2)  do
      force_create(:address_tag, 
        supporter:supporter2, 
        crm_address: other_supporter_address,
        name: 'default'
        )
    end
    
    let(:payments) do 
      force_create(:payment, gross_amount: 111, supporter: supporter1)
      force_create(:payment, gross_amount: 111, supporter: supporter2)
      force_create(:payment, gross_amount: 111, supporter: supporter1)
    end

    let(:crm_profile) do 
      supporter_address
      supporter_address_2
      other_supporter_address
      address_tag1
      address_tag2
      payments
      QuerySupporters.for_crm_profile(nonprofit.id, [supporter1.id])
    end

    let(:supporter1_profile) do
      crm_profile[0]
    end

    let(:crm_with_no_addreses) do 
      crm_profile
      QuerySupporters.for_crm_profile(nonprofit.id, [supporter3.id])
    end

    it 'should have a raised of 222' do
      expect(supporter1_profile['raised']).to eq 222
    end

    it 'should have an address of 515325 something st.' do
      expect(supporter1_profile['address']).to eq '515325 something st.'
    end

    it 'should have an state_code of il' do
      expect(supporter1_profile['state_code']).to eq 'il'
    end

    it 'should have a country USA' do
      expect(supporter1_profile['country']).to eq 'USA'
    end

    it 'should have a zip_code of 5215890-RD' do
      expect(supporter1_profile['zip_code']).to eq '5215890-RD'
    end

    it 'should have a returned value for crm_with_no_addreses[0]' do
      expect(crm_with_no_addreses.count).to eq 1
    end
  end

  describe '.supporter_note_export_enumerable' do 
    let(:lazy_enumerable) do
      supporter_note_for_s1
      supporter_note_1_for_s2
      supporter_note_2_for_s2
      QuerySupporters.supporter_note_export_enumerable(np.id, {})
    end

    it 'is a lazy enumerable' do
      expect(lazy_enumerable).to be_a Enumerator::Lazy
    end

    it 'is three items long' do
      expect(lazy_enumerable.to_a.count).to eq 4
    end

    it 'has correct headers' do
      expect(lazy_enumerable.to_a.first).to eq ['Id', 'Email', 'Note Created At', 'Note Contents']
    end
  end
end<|MERGE_RESOLUTION|>--- conflicted
+++ resolved
@@ -23,12 +23,8 @@
   let(:payment2) {force_create(:payment, gross_amount: gift_level_recurring, donation: donation2)}
   let(:payment3) {force_create(:payment, gross_amount: gift_level_changed_recurring, donation: donation2)}
   let(:campaign_gift2) { force_create(:campaign_gift, campaign_gift_option: campaign_gift_option, donation: donation2)}
-<<<<<<< HEAD
-  let(:recurring) {force_create(:recurring_donation, donation: donation2, amount: GIFT_LEVEL_CHANGED_RECURRING)}
-=======
   let(:recurring) {force_create(:recurring_donation, donation: donation2, amount: gift_level_changed_recurring)}
 
->>>>>>> 0ed75d9e
   let(:note_content_1) do
     "CONTENT1"
   end
@@ -79,7 +75,7 @@
 
       data = glm[:data]
 
-      expect(data.map{|i| i['total_raised']}).to match_array([GIFT_LEVEL_ONE_TIME, GIFT_LEVEL_RECURRING])
+      expect(data.map{|i| i['total_raised']}).to match_array([gift_level_one_time, gift_level_recurring])
 
     end
   end
@@ -309,10 +305,6 @@
     #no default address
     let(:supporter3) { force_create(:supporter, nonprofit:nonprofit) }
 
-<<<<<<< HEAD
-=======
-    expect(data.map{|i| i['total_raised']}).to match_array([gift_level_one_time, gift_level_recurring])
->>>>>>> 0ed75d9e
 
     let(:supporter_address) {force_create(:crm_address, supporter:supporter1,  address: "515325 something st.", city:"Appleton", state_code: "WI", country: nil)}
     let(:supporter_address_2) {force_create(:crm_address, supporter:supporter1,  address: "515325 something st.", city:"Appleton", state_code: "il", country: "USA", zip_code: "5215890-RD")}
