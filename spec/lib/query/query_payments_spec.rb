--- conflicted
+++ resolved
@@ -6,11 +6,7 @@
 
 describe QueryPayments do
   before :each do
-<<<<<<< HEAD
-    @nonprofit = force_create(:nm_justice, name: 'npo1')
-=======
     @nonprofit = force_create(:nm_justice, name: 'npo1', id: 515152)
->>>>>>> 5a5a657b
     @supporters = [force_create(:supporter, name: 'supporter-0', nonprofit: @nonprofit),
                    force_create(:supporter, name: 'supporter-1', nonprofit: @nonprofit)]
 
